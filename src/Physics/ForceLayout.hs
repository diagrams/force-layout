--- conflicted
+++ resolved
@@ -85,15 +85,9 @@
        ) where
 
 import           Data.Default.Class
-<<<<<<< HEAD
--- import           Data.Foldable          (foldMap)
-import qualified Data.Map               as M
--- import           Data.Monoid
-=======
 import qualified Data.Foldable      as F
 import qualified Data.Map           as M
 import           Data.Monoid
->>>>>>> 204ea911
 
 import           Control.Lens
 import           Control.Monad
@@ -141,13 +135,13 @@
 --   function giving the force between any two points.
 data Ensemble v n = Ensemble
   { _interForces :: [([Edge], Point v n -> Point v n -> v n)]
-       -- ^ Forces acting between particles, towards the first. The second 
-       --   particle receives and equal and opposiite force. This can be used 
-       --   to simulate springs and repultion between particles. See 
+       -- ^ Forces acting between particles, towards the first. The second
+       --   particle receives and equal and opposiite force. This can be used
+       --   to simulate springs and repultion between particles. See
        --   'hookeForce' and 'coulombForce'.
 
   , _particleForces :: [([PID], Point v n -> v n)]
-       -- ^ Force acting on a particle based on its position. This can used to 
+       -- ^ Force acting on a particle based on its position. This can used to
        --   get a particle to gravitate towards or away from something constant.
 
   , _particles :: M.Map PID (Particle v n)
@@ -174,47 +168,33 @@
 
 -- particleStep d = stepPos . stepVel
 --   where stepVel p = vel .~ (d *^ (p^.vel ^+^ p^.force)) $ p
---         stepPos p 
+--         stepPos p
 --          | p ^. fixed = p
 --          | otherwise  = pos %~ (.+^ p^.vel) $ p
 
 -- | Recalculate all the interForces acting in the next time step of an
 --   ensemble.
 recalcForces :: (Additive v, Num n) => Ensemble v n -> Ensemble v n
-<<<<<<< HEAD
 recalcForces = addParticleForces . addInterForces . zeroForces
   where
     zeroForces = particles . mapped . force .~ zero
 
     addInterForces (Ensemble ifs pfs ps) = Ensemble ifs pfs ps'
       where
-        -- apply all the particle adjustments by folding over the list of 
+        -- apply all the particle adjustments by folding over the list of
         -- adjustments
         ps' = foldl (.) id (concatMap mkAdjusters ifs) ps
 
-        -- makes a list of functions that adjust the particle map for the given 
+        -- makes a list of functions that adjust the particle map for the given
         -- set of inter-particle forces
         mkAdjusters (edges,f) = map (applyForce f) edges
 
         -- apply a force to two particles that make an edge
         applyForce f (i1, i2) m
-=======
-recalcForces = calcForces . zeroForces
-  where zeroForces = (particles %~) . M.map $ force .~ zero
-        calcForces (Ensemble fs ps)
-          = Ensemble fs
-            (ala Endo F.foldMap (concatMap (\(es, f) -> (map (mkForce f) es)) fs) ps)
-        -- mkForce :: (Point v n -> Point v n -> v n)
-        --         -> Edge
-        --         -> M.Map Int (Particle v n)
-        --         -> M.Map Int (Particle v n)
-        mkForce f (i1, i2) m
->>>>>>> 204ea911
           = case (M.lookup i1 m, M.lookup i2 m) of
               (Just p1, Just p2) ->
                 let f' = f (p1^.pos) (p2^.pos)
                 in  ( M.adjust (force ^+^~ f') i1
-                    -- . M.adjust (force %~ (^-^ f')) i2
                     . M.adjust (force ^-^~ f') i2
                     ) m
               _    -> m
@@ -322,7 +302,6 @@
 --   between two charged particles, with constant of proportionality
 --   @k@.
 coulombForce :: (Metric v, Floating n) => n -> Point v n -> Point v n -> v n
-<<<<<<< HEAD
 coulombForce k = distForce (\d -> -k/(d*d))
 
 -- | @gravitate k p1 p2@ computes the force of pulling @p2@ towards @p1@ with
@@ -331,6 +310,3 @@
 --   the \"center\" so that particles don't drift off.
 gravitate :: (Metric v, Floating n) => n -> Point v n -> Point v n -> v n
 gravitate k = distForce (* negate k)
-=======
-coulombForce k = distForce (\d -> -k/(d*d))
->>>>>>> 204ea911
